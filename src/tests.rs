use crate::{
    constants::LARGE_EPOCH_LENGTH, hash::Hash, ratchet::PreviousIterator, salt::Salt,
    seek::JumpSize, PreviousErr, Ratchet, RatchetSeeker,
};
use hex::FromHex;
use proptest::prelude::*;
use std::vec;
use test_strategy::proptest;

fn hash_from_hex(s: &str) -> Hash {
    Hash::from_raw(<[u8; 32]>::from_hex(s).unwrap())
}

fn salt_from_hex(s: &str) -> Salt {
    Salt::from_raw(<[u8; 32]>::from_hex(s).unwrap())
}

fn salt() -> [u8; 32] {
    salt_from_hex("eafe7de965c8a149d6ad0e1a4bd28c79db7d408f6655b1570e9c16d4a96bfc5e").into()
}

fn seed() -> [u8; 32] {
    hash_from_hex("600b56e66b7d12e08fd58544d7c811db0063d7aa467a1f6be39990fed0ca5b33").into()
}

#[test]
fn test_ratchet_add_256() {
    // manually advance ratchet 256 (2 ^ 8) times
    let slow = &mut Ratchet::zero(salt(), &seed());
    for _ in 0..256 {
        slow.inc();
    }

    // fast jump 256 values in one shot
    let fast = &mut Ratchet::zero(salt(), &seed());
    fast.next_medium_epoch();
    assert_ratchet_equal(slow, fast);
}

#[test]
fn test_ratchet_compare() {
    let one = &mut Ratchet::zero(salt(), &seed());

    let two = &mut one.clone();
    two.inc();

    let twenty_five_thousand = &mut one.clone();
    twenty_five_thousand.inc_by(25000);

    let one_hundred_thousand = &mut one.clone();
    one_hundred_thousand.inc_by(100_000);

    let temp = &mut one.clone();
    temp.inc_by(65_536);

    struct Cases<'a> {
        description: &'a str,
        a: &'a Ratchet,
        b: &'a Ratchet,
        max_steps: usize,
        expect: isize,
    }

    let mut cases = vec![
        Cases {
            description: "comparing same ratchet",
            a: one,
            b: one,
            max_steps: 0,
            expect: 0,
        },
        Cases {
            description: "ratchet a is one step behind",
            a: one,
            b: two,
            max_steps: 1,
            expect: -1,
        },
        Cases {
            description: "ratchet a is one step ahead",
            a: two,
            b: one,
            max_steps: 1,
            expect: 1,
        },
        Cases {
            description: "ratchet a is 25000 steps ahead",
            a: twenty_five_thousand,
            b: one,
            max_steps: 10,
            expect: 25000,
        },
        Cases {
            description: "ratchet a is 65_536 steps behind",
            a: one,
            b: temp,
            max_steps: 10,
            expect: -65_536,
        },
        Cases {
            description: "ratchet a is 100_000 steps behind",
            a: one,
            b: one_hundred_thousand,
            max_steps: 10,
            expect: -100_000,
        },
    ];

    for c in cases.iter_mut() {
        let got =
            c.a.compare(c.b, c.max_steps)
                .unwrap_or_else(|e| panic!("error in case '{}': {:?}", c.description, e));

        assert_eq!(c.expect, got);
    }

    let unrelated = Ratchet::zero(
        salt(),
        &hash_from_hex("500b56e66b7d12e08fd58544d7c811db0063d7aa467a1f6be39990fed0ca5b33").into(),
    );

    // Panic if this does not error
    one.compare(&unrelated, 100_000).unwrap_err();
}

#[test]
fn test_ratchet_equal() {
    let a = Ratchet::zero(salt(), &seed());
    let b = Ratchet::zero(salt(), &seed());
    let c = Ratchet::zero(
        salt(),
        &hash_from_hex("0000000000000000000000000000000000000000000000000000000000000000").into(),
    );

    if a != b {
        panic!("Ratchet::equal method incorrectly asserts two equal ratchets are unequal");
    }

    if b == c {
        panic!("Ratchet::equal method incorrectly asserts two unequal ratchets are equal")
    }
}

#[test]
fn test_ratchet_previous_equal_error() {
    let old = Ratchet::zero(salt(), &seed());
    match old.previous(&old, 10) {
        Ok(_) => panic!("expected PreviousErr::EqualRatchets, got an iterator instead"),
        Err(e) => match e {
            PreviousErr::EqualRatchets => (),
            _ => panic!("expected PreviousErr::EqualRatchets, got {e:?}"),
        },
    }
}

#[test]
fn test_ratchet_previous_older_error() {
    let old = Ratchet::zero(salt(), &seed());
    let mut recent = old.clone();
    recent.inc();
    match old.previous(&recent, 10) {
        Ok(_) => panic!("expected PreviousErr::EqualRatchets, got an iterator instead"),
        Err(e) => match e {
            PreviousErr::OlderRatchet => (),
            _ => panic!("expected PreviousErr::EqualRatchets, got {e:?}"),
        },
    }
}

#[test]
fn test_ratchet_previous_increments() {
    let discrepancy_budget = 1_000_000;
    let old = Ratchet::zero(salt(), &seed());
    let increments = [1, 260, 65_600, 131_100];

    for inc in increments.into_iter() {
        let mut expected_ratchets = vec![old.clone()];
        let mut ratchet = old.clone();
        for _ in 1..inc {
            ratchet.inc();
            expected_ratchets.push(ratchet.clone());
        }

        let mut recent_ratchet = old.clone();
        recent_ratchet.inc_by(inc);
        let got_ratchets = match recent_ratchet.previous(&old, discrepancy_budget) {
            Ok(iter) => iter.collect::<Vec<_>>(),
            Err(e) => panic!("error for previous with inc {inc}: {e:?}"),
        };

        assert_eq!(expected_ratchets.len(), got_ratchets.len());
        for (expected, got) in expected_ratchets.iter().rev().zip(got_ratchets.iter()) {
            assert_ratchet_equal(expected, got);
        }
    }
}

#[test]
fn test_ratchet_previous_budget() {
    let old_ratchet = Ratchet::zero(salt(), &seed());
    let increments = [(65_600, 65_500), (131_100, 131_000)];

    for (inc, budget) in increments.into_iter() {
        let mut recent_ratchet = old_ratchet.clone();
        recent_ratchet.inc_by(inc);
        let result = recent_ratchet.previous(&old_ratchet, budget);
        assert_eq!(result.unwrap_err(), PreviousErr::BudgetExceeded);
    }

    let increments = [(65_535, 10), (65_600, 65_600)];

    for (inc, budget) in increments.into_iter() {
        let mut recent_ratchet = old_ratchet.clone();
        recent_ratchet.inc_by(inc);
        let result = recent_ratchet.previous(&old_ratchet, budget);
        assert!(result.is_ok());
    }
}

#[test]
fn test_ratchet_iterator() {
    let mut ratchet = Ratchet::zero(salt(), &seed());
    let mut via_iterator = ratchet.clone();

    ratchet.inc();
    assert_ratchet_equal(&ratchet, &via_iterator.next().unwrap());
    ratchet.inc();
    assert_ratchet_equal(&ratchet, &via_iterator.next().unwrap());
    ratchet.inc();
    assert_ratchet_equal(&ratchet, &via_iterator.next().unwrap());
}

#[test]
fn test_step_count_regression() {
<<<<<<< HEAD
    let old_ratchet = Ratchet::new(&mut rand::thread_rng());
=======
    let old_ratchet = Ratchet::from_rng(&mut rand::thread_rng());
>>>>>>> bcfa2685
    let mut new_ratchet = old_ratchet.clone();
    new_ratchet.inc_by(LARGE_EPOCH_LENGTH + 10);

    let mut iterator = PreviousIterator::new(&old_ratchet, &new_ratchet, 1_000_000_000).unwrap();

    for _ in 0..LARGE_EPOCH_LENGTH {
        assert!(iterator.next().is_some());
    }

    assert_ne!(iterator.step_count(), 0);

    for _ in 0..10 {
        assert!(iterator.next().is_some());
    }

    assert!(iterator.next().is_none());
}

fn assert_ratchet_equal(expected: &Ratchet, got: &Ratchet) {
    assert_eq!(format!("{expected:#?}"), format!("{got:#?}"));
}

macro_rules! prop_assert_ratchet_eq {
    ($expected:expr, $actual:expr) => {
        prop_assert_eq!(format!("{:#?}", $expected), format!("{:#?}", $actual));
    };
}

fn any_jump_size() -> impl Strategy<Value = JumpSize> {
    (0..3).prop_map(|n| match n {
        0 => JumpSize::Zero,
        1 => JumpSize::Small,
        2 => JumpSize::Medium,
        3 => JumpSize::Large,
        _ => unreachable!(),
    })
}

fn any_ratchet() -> impl Strategy<Value = Ratchet> {
    (any::<[u8; 32]>().no_shrink(), 0..=255u8, 254..=255u8)
        .prop_map(|(seed, inc_small, inc_med)| Ratchet::from_seed(&seed, inc_small, inc_med))
}

#[proptest]
fn test_ratchet_add_slow_equals_add_fast(
    #[strategy(0..100_000usize)] jumps: usize,
    #[strategy(any_ratchet())] mut ratchet: Ratchet,
) {
    let slow = &mut ratchet.clone();
    for _ in 0..jumps {
        slow.inc();
    }

    // Fast jump in ~O(log n) steps
    ratchet.inc_by(jumps);
    prop_assert_ratchet_eq!(slow, ratchet);
}

#[proptest]
fn prop_ratchet_seek_finds(
    #[strategy(any_ratchet())] initial: Ratchet,
    #[strategy(0..10_000_000usize)] jump: usize,
    #[strategy(any_jump_size())] initial_jump_size: JumpSize,
) {
    let goal = {
        let mut goal = initial.clone();
        goal.inc_by(jump);
        goal
    };

    let mut seeker = RatchetSeeker::new(initial, initial_jump_size);
    let mut iterations = 0;
    loop {
        let ord = seeker.current().compare(&goal, jump).unwrap().cmp(&0);
        if !seeker.step(ord) {
            break;
        }
        iterations += 1;
        // Seeking should never take much more than the ratchet is from it's goal.
        if iterations > jump {
            panic!("Infinite loop detected.")
        }
    }
    prop_assert_ratchet_eq!(&goal, seeker.current());
}

#[proptest]
fn prop_ratchet_seek_finds_zero(
    #[strategy(any_ratchet())] ratchet: Ratchet,
    #[strategy(any_jump_size())] initial_jump_size: JumpSize,
) {
    let mut seeker = RatchetSeeker::new(ratchet.clone(), initial_jump_size);

    loop {
        if !seeker.step(std::cmp::Ordering::Greater) {
            break;
        }
    }

    prop_assert_ratchet_eq!(&ratchet, seeker.current());
}

#[proptest]
fn prop_ratchet_seek_finds_only_greater_and_less(
    #[strategy(any_ratchet())] initial: Ratchet,
    #[strategy(0..10_000_000usize)] jump: usize,
    #[strategy(any_jump_size())] initial_jump_size: JumpSize,
) {
    let goal = {
        let mut goal = initial.clone();
        goal.inc_by(jump);
        goal
    };

    let mut seeker = RatchetSeeker::new(initial, initial_jump_size);
    let mut iterations = 0;
    loop {
        // should give the same result
        let ord = match seeker.current().compare(&goal, jump).unwrap().cmp(&0) {
            std::cmp::Ordering::Equal => std::cmp::Ordering::Less,
            o => o,
        };
        if !seeker.step(ord) {
            break;
        }
        iterations += 1;
        // Seeking should never take much more than the ratchet is from it's goal.
        if iterations > jump {
            panic!("Infinite loop detected.")
        }
    }
    prop_assert_ratchet_eq!(&goal, seeker.current());
}

#[proptest]
fn prop_ratchet_step_count_is_inc_by(
    #[strategy(any_ratchet())] initial: Ratchet,
    #[strategy(0..10_000_000usize)] jump: usize,
) {
    let goal = {
        let mut goal = initial.clone();
        goal.inc_by(jump);
        goal
    };

    let iterator = PreviousIterator::new(&initial, &goal, 1_000_000_000).unwrap();

    prop_assert_eq!(iterator.step_count(), jump);
}

#[proptest]
fn prop_ratchet_step_count_is_inc_by_minus_steps(
    #[strategy(any_ratchet())] initial: Ratchet,
    #[strategy(0..100usize)] previous_steps: usize,
    #[strategy(0..100_000usize)] additional_jumps: usize,
) {
    let jumps = previous_steps + additional_jumps;
    let goal = {
        let mut goal = initial.clone();
        goal.inc_by(jumps);
        goal
    };

    let mut iterator = PreviousIterator::new(&initial, &goal, 1_000_000_000).unwrap();

    for _ in 0..previous_steps {
        assert!(iterator.next().is_some());
    }

    // println!("{:#?}", iterator);

    prop_assert_eq!(iterator.step_count(), jumps - previous_steps);
}

#[proptest]
fn prop_ratchet_previous_of_equal_is_none(
    #[strategy(any_ratchet())] mut initial: Ratchet,
    #[strategy(1..LARGE_EPOCH_LENGTH)] jump: usize,
) {
    initial.inc_by(jump);

    let mut iterator = PreviousIterator::new(&initial.clone(), &initial, 1_000).unwrap();

    prop_assert_eq!(iterator.next(), None);
}

#[proptest]
fn prop_ratchet_previous_is_inc_reverse(
    #[strategy(any_ratchet())] initial: Ratchet,
    #[strategy(1..10_000usize)] jump: usize,
) {
    let goal = {
        let mut goal = initial.clone();
        goal.inc_by(jump);
        goal
    };

    let previous_iterator = PreviousIterator::new(&initial, &goal, 1_000_000_000).unwrap();

    let forward_iterator = initial.clone().take(jump - 1);

    let mut forward_collected_reversed = forward_iterator.collect::<Vec<Ratchet>>();
    forward_collected_reversed.reverse();
    forward_collected_reversed.push(initial);

    prop_assert_eq!(
        previous_iterator.collect::<Vec<Ratchet>>(),
        forward_collected_reversed
    );
}<|MERGE_RESOLUTION|>--- conflicted
+++ resolved
@@ -232,11 +232,7 @@
 
 #[test]
 fn test_step_count_regression() {
-<<<<<<< HEAD
-    let old_ratchet = Ratchet::new(&mut rand::thread_rng());
-=======
     let old_ratchet = Ratchet::from_rng(&mut rand::thread_rng());
->>>>>>> bcfa2685
     let mut new_ratchet = old_ratchet.clone();
     new_ratchet.inc_by(LARGE_EPOCH_LENGTH + 10);
 
