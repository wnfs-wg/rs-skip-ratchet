--- conflicted
+++ resolved
@@ -11,14 +11,8 @@
 license = "Apache-2.0"
 
 [dependencies]
-<<<<<<< HEAD
 hex = "0.4"
-rand = "0.8"
-=======
-base64 = "0.21"
-hex = "=0.4"
 rand_core = "0.6.2"
->>>>>>> bcfa2685
 serde = { version = "1.0", optional = true, features = ["derive"] }
 sha3 = "0.10"
 
@@ -28,7 +22,7 @@
 [dev-dependencies]
 proptest = "1.0"
 test-strategy = "0.3"
-rand = "=0.8"
+rand = "0.8"
 
 [profile.test]
 opt-level = 3
